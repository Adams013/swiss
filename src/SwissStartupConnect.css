--- conflicted
+++ resolved
@@ -5690,13 +5690,6 @@
 }
 
 .ssc__event-actions {
-<<<<<<< HEAD
-  margin-top: 16px;
-  padding-top: 16px;
-  border-top: 1px solid var(--ssc-border);
-  display: flex;
-  justify-content: flex-end;
-=======
   margin-top: 18px;
   display: flex;
   flex-wrap: wrap;
@@ -5723,7 +5716,6 @@
   background: var(--ssc-primary);
   color: var(--ssc-on-primary);
   outline: none;
->>>>>>> 0d2c8af5
 }
 
 .ssc__form-row {
