import React, {
  useCallback,
  useEffect,
  useLayoutEffect,
  useMemo,
  useRef,
  useState,
} from 'react';
import { createPortal } from 'react-dom';
import {
  Calendar,
  ChevronDown,
  Check,
  Clock,
  MapPin,
  Video,
  X,
} from 'lucide-react';
import {
  addToCalendar,
  getCalendarOptions,
  formatEventTime,
} from '../services/calendarService';
import { isSupabaseConfigured } from '../supabaseClient';
import useSiteCalendarSave from '../hooks/useSiteCalendarSave';
import './AddToCalendar.css';

/**
 * AddToCalendar Component
 * Beautiful dropdown to add events to various calendar apps
 */
const AddToCalendar = ({ 
  event, 
  translate, 
  buttonText, 
  buttonStyle = 'primary',
  user = null,
  onInternalSave = null,
}) => {
  const [isOpen, setIsOpen] = useState(false);
  const [selectedProvider, setSelectedProvider] = useState(null);
<<<<<<< HEAD
  const [error, setError] = useState(null);
  const [saving, setSaving] = useState(false);

  const handleAddToCalendar = async (provider) => {
    setError(null);
    setSaving(true);
    
    try {
      await addToCalendar(event, provider, onInternalSave);
      setSelectedProvider(provider);
      setTimeout(() => {
        setIsOpen(false);
        setSelectedProvider(null);
        setError(null);
      }, 1000);
    } catch (err) {
      console.error('Failed to add to calendar:', err);
      setError(err.message || 'We could not save this event. Please try again.');
      setSelectedProvider(null);
    } finally {
      setSaving(false);
    }
  };

  const calendarOptions = getCalendarOptions(Boolean(user && onInternalSave));
=======
  const [dropdownLayout, setDropdownLayout] = useState(null);
  const [dropdownPlacement, setDropdownPlacement] = useState('bottom');
  const containerRef = useRef(null);
  const triggerRef = useRef(null);
  const dropdownRef = useRef(null);
  const isOpenRef = useRef(false);
  const [canRenderPortal, setCanRenderPortal] = useState(false);

  const {
    status: siteCalendarStatus,
    message: siteCalendarMessage,
    saveToSiteCalendar,
    resetSiteCalendarStatus,
  } = useSiteCalendarSave({ translate });
  const siteCloseTimeoutRef = useRef(null);

  useEffect(() => {
    if (!isOpen) {
      setSelectedProvider(null);
      setDropdownLayout(null);
      setDropdownPlacement('bottom');
      resetSiteCalendarStatus();
    }
  }, [isOpen, resetSiteCalendarStatus]);

  useEffect(() => {
    isOpenRef.current = isOpen;
  }, [isOpen]);

  useEffect(() => {
    setCanRenderPortal(typeof document !== 'undefined');
  }, []);

  useEffect(() => () => {
    if (siteCloseTimeoutRef.current && typeof window !== 'undefined') {
      window.clearTimeout(siteCloseTimeoutRef.current);
      siteCloseTimeoutRef.current = null;
    }
  }, []);

  const closeDropdown = useCallback(() => {
    if (siteCloseTimeoutRef.current && typeof window !== 'undefined') {
      window.clearTimeout(siteCloseTimeoutRef.current);
      siteCloseTimeoutRef.current = null;
    }
    isOpenRef.current = false;
    setIsOpen(false);
    setSelectedProvider(null);
    setDropdownLayout(null);
    setDropdownPlacement('bottom');
    resetSiteCalendarStatus();
  }, [resetSiteCalendarStatus]);

  const includeSiteCalendar = isSupabaseConfigured && Boolean(event?.startTime && event?.endTime);

  const handleAddToCalendar = async (provider) => {
    if (provider === 'site') {
      if (!includeSiteCalendar) {
        return;
      }

      const result = await saveToSiteCalendar(event);
      if (result.success) {
        setSelectedProvider(provider);

        if (typeof window !== 'undefined') {
          if (siteCloseTimeoutRef.current) {
            window.clearTimeout(siteCloseTimeoutRef.current);
          }
          siteCloseTimeoutRef.current = window.setTimeout(() => {
            closeDropdown();
            siteCloseTimeoutRef.current = null;
          }, 1200);
        }
      }

      return;
    }

    addToCalendar(event, provider);
    setSelectedProvider(provider);
    setTimeout(() => {
      closeDropdown();
    }, 1000);
  };

  const calendarOptions = useMemo(
    () => getCalendarOptions(translate, { includeSiteCalendar }),
    [includeSiteCalendar, translate],
  );
>>>>>>> 0d2c8af5
  const timeInfo = formatEventTime(event.startTime, event.endTime);
  const updateDropdownPosition = useCallback(() => {
    if (typeof window === 'undefined') {
      return;
    }

    if (!triggerRef.current || !dropdownRef.current) {
      if (typeof window !== 'undefined' && isOpenRef.current) {
        window.requestAnimationFrame(() => {
          updateDropdownPosition();
        });
      }
      return;
    }

    const triggerRect = triggerRef.current.getBoundingClientRect();
    const dropdownEl = dropdownRef.current;
    const spacing = 12;
    const margin = 16;
    const viewportWidth = Math.max(window.innerWidth || 0, margin * 2 + 1);
    const viewportHeight = Math.max(window.innerHeight || 0, margin * 2 + 1);
    const dropdownWidth = Math.min(
      Math.max(triggerRect.width, 320),
      Math.max(viewportWidth - margin * 2, 240)
    );

    let left = triggerRect.right - dropdownWidth;
    if (left < margin) {
      left = Math.max(triggerRect.left, margin);
    }
    if (left + dropdownWidth > viewportWidth - margin) {
      left = Math.max(viewportWidth - dropdownWidth - margin, margin);
    }

    let top = triggerRect.bottom + spacing;
    let placement = 'bottom';
    const dropdownHeight = dropdownEl.offsetHeight;
    if (top + dropdownHeight > viewportHeight - margin) {
      const upwardTop = triggerRect.top - spacing - dropdownHeight;
      if (upwardTop >= margin) {
        top = upwardTop;
        placement = 'top';
      } else {
        top = Math.max(viewportHeight - dropdownHeight - margin, margin);
      }
    }

    setDropdownPlacement(placement);
    setDropdownLayout({
      top,
      left,
      width: dropdownWidth,
    });
  }, []);

  useLayoutEffect(() => {
    if (!isOpen) {
      return undefined;
    }

    updateDropdownPosition();

    const handleWindowChange = () => {
      updateDropdownPosition();
    };

    window.addEventListener('resize', handleWindowChange);
    window.addEventListener('scroll', handleWindowChange, true);

    return () => {
      window.removeEventListener('resize', handleWindowChange);
      window.removeEventListener('scroll', handleWindowChange, true);
    };
  }, [isOpen, updateDropdownPosition]);

  useEffect(() => {
    if (!isOpen) {
      return undefined;
    }

    updateDropdownPosition();

    const handleClickOutside = (event) => {
      const target = event.target;
      if (!containerRef.current) {
        return;
      }

      if (
        containerRef.current.contains(target) ||
        (dropdownRef.current && dropdownRef.current.contains(target))
      ) {
        return;
      }

      closeDropdown();
    };

    const handleKeyDown = (event) => {
      if (event.key === 'Escape') {
        closeDropdown();
      }
    };

    document.addEventListener('mousedown', handleClickOutside);
    document.addEventListener('touchstart', handleClickOutside);
    document.addEventListener('keydown', handleKeyDown);

    return () => {
      document.removeEventListener('mousedown', handleClickOutside);
      document.removeEventListener('touchstart', handleClickOutside);
      document.removeEventListener('keydown', handleKeyDown);
    };
  }, [closeDropdown, isOpen, updateDropdownPosition]);

  useEffect(() => {
    if (isOpen) {
      updateDropdownPosition();
    }
  }, [isOpen, siteCalendarMessage, updateDropdownPosition]);

  const handleToggleDropdown = () => {
    if (isOpenRef.current) {
      closeDropdown();
      return;
    }

    isOpenRef.current = true;
    setIsOpen(true);
  };

  useEffect(() => {
    if (!isOpen || typeof document === 'undefined') {
      return undefined;
    }

    const handleKeyDown = (event) => {
      if (event.key === 'Escape') {
        closeDropdown();
      }
    };

    document.addEventListener('keydown', handleKeyDown);

    return () => {
      document.removeEventListener('keydown', handleKeyDown);
    };
  }, [closeDropdown, isOpen]);

  const overlay =
    isOpen && canRenderPortal
      ? createPortal(
          <div className="ssc__add-to-calendar__portal" aria-hidden={!isOpen}>
            <button
              type="button"
              className="ssc__add-to-calendar__backdrop"
              onClick={closeDropdown}
              aria-label={translate?.('calendar.closeAddToCalendar', 'Close add to calendar menu')}
            />
            <div
              className={`ssc__add-to-calendar__dropdown ssc__add-to-calendar__dropdown--${dropdownPlacement} ${
                dropdownLayout ? 'is-ready' : ''
              }`}
              ref={dropdownRef}
              style={
                dropdownLayout
                  ? {
                      top: `${dropdownLayout.top}px`,
                      left: `${dropdownLayout.left}px`,
                      width: `${dropdownLayout.width}px`,
                    }
                  : { visibility: 'hidden', pointerEvents: 'none' }
              }
              role="menu"
            >
              {/* Event Preview */}
              <div className="ssc__add-to-calendar__preview">
                <h4 className="ssc__add-to-calendar__title">{event.title}</h4>

                <div className="ssc__add-to-calendar__details">
                  <div className="ssc__add-to-calendar__detail">
                    <Clock size={14} />
                    <span>{timeInfo.full}</span>
                  </div>

                  {event.location && (
                    <div className="ssc__add-to-calendar__detail">
                      {event.location.toLowerCase().includes('http') ||
                      event.location.toLowerCase().includes('zoom') ||
                      event.location.toLowerCase().includes('meet') ? (
                        <Video size={14} />
                      ) : (
                        <MapPin size={14} />
                      )}
                      <span>{event.location}</span>
                    </div>
                  )}
                </div>
              </div>

              {/* Divider */}
              <div className="ssc__add-to-calendar__divider" />

              {/* Calendar Options */}
              <div className="ssc__add-to-calendar__options">
                <p className="ssc__add-to-calendar__options-title">
                  {translate?.('calendar.selectCalendar', 'Select your calendar:')}
                </p>

                {calendarOptions.map((option) => {
                  const isSiteOption = option.value === 'site';
                  const isSavingSite = isSiteOption && siteCalendarStatus === 'loading';
                  const isSiteSuccess = isSiteOption && siteCalendarStatus === 'success';
                  const isSiteError = isSiteOption && siteCalendarStatus === 'error';
                  const isSelected = selectedProvider === option.value;
                  const optionClasses = ['ssc__add-to-calendar__option'];

                  if (
                    isSiteOption &&
                    (siteCalendarStatus === 'loading' ||
                      siteCalendarStatus === 'success' ||
                      siteCalendarStatus === 'error')
                  ) {
                    optionClasses.push(`is-${siteCalendarStatus}`);
                  }
                  if (isSiteSuccess) {
                    optionClasses.push('is-success');
                  }
                  if (isSiteError) {
                    optionClasses.push('is-error');
                  }

                  return (
                    <button
                      key={option.value}
                      type="button"
                      className={optionClasses.join(' ')}
                      onClick={() => handleAddToCalendar(option.value)}
                      disabled={(isSelected && !isSiteOption) || isSavingSite}
                    >
                      <span className="ssc__add-to-calendar__option-label">
                        {option.label}
                      </span>
                      {isSelected && !isSiteOption && (
                        <Check size={16} className="ssc__add-to-calendar__check" />
                      )}
                      {isSiteSuccess && (
                        <Check size={16} className="ssc__add-to-calendar__check" />
                      )}
                    </button>
                  );
                })}
                {includeSiteCalendar && siteCalendarMessage && (
                  <p
                    className={`ssc__add-to-calendar__status ssc__add-to-calendar__status--${siteCalendarStatus}`}
                    role="status"
                    aria-live="polite"
                  >
                    {siteCalendarMessage}
                  </p>
                )}
              </div>
            </div>
          </div>,
          document.body
        )
      : null;

  return (
    <div className="ssc__add-to-calendar" ref={containerRef}>
      <button
        type="button"
        className={`ssc__btn ssc__btn--${buttonStyle} ssc__add-to-calendar__trigger`}
        onClick={handleToggleDropdown}
        ref={triggerRef}
      >
        <Calendar size={18} />
        {buttonText || translate?.('calendar.addToCalendar', 'Add to Calendar')}
        <ChevronDown size={16} className={isOpen ? 'ssc__add-to-calendar__chevron--open' : ''} />
      </button>
<<<<<<< HEAD

      {isOpen && (
        <>
          {/* Backdrop */}
          <div 
            className="ssc__add-to-calendar__backdrop"
            onClick={() => setIsOpen(false)}
          />

          {/* Dropdown */}
          <div className="ssc__add-to-calendar__dropdown">
            {/* Event Preview */}
            <div className="ssc__add-to-calendar__preview">
              <h4 className="ssc__add-to-calendar__title">{event.title}</h4>
              
              <div className="ssc__add-to-calendar__details">
                <div className="ssc__add-to-calendar__detail">
                  <Clock size={14} />
                  <span>{timeInfo.full}</span>
                </div>
                
                {event.location && (
                  <div className="ssc__add-to-calendar__detail">
                    {event.location.toLowerCase().includes('http') ||
                    event.location.toLowerCase().includes('zoom') ||
                    event.location.toLowerCase().includes('meet') ? (
                      <Video size={14} />
                    ) : (
                      <MapPin size={14} />
                    )}
                    <span>{event.location}</span>
                  </div>
                )}
              </div>
            </div>

            {/* Divider */}
            <div className="ssc__add-to-calendar__divider" />

            {/* Calendar Options */}
            <div className="ssc__add-to-calendar__options">
              <p className="ssc__add-to-calendar__options-title">
                {translate?.('calendar.selectCalendar', 'Select your calendar:')}
              </p>
              
              {calendarOptions.map((option) => (
                <button
                  key={option.value}
                  type="button"
                  className="ssc__add-to-calendar__option"
                  onClick={() => handleAddToCalendar(option.value)}
                  disabled={selectedProvider === option.value || saving}
                >
                  <span className="ssc__add-to-calendar__option-icon">
                    {option.icon}
                  </span>
                  <span className="ssc__add-to-calendar__option-label">
                    {option.label}
                  </span>
                  {selectedProvider === option.value && (
                    <Check size={16} className="ssc__add-to-calendar__check" />
                  )}
                </button>
              ))}
              
              {error && (
                <div className="ssc__add-to-calendar__error" role="alert">
                  {error}
                </div>
              )}
            </div>
          </div>
        </>
      )}
=======
      {overlay}
>>>>>>> 0d2c8af5
    </div>
  );
};

/**
 * CalendarEventCard Component
 * Display event with add to calendar button
 */
export const CalendarEventCard = ({ event, translate, onClose }) => {
  const timeInfo = formatEventTime(event.startTime, event.endTime);

  return (
    <div className="ssc__calendar-event-card">
      {onClose && (
        <button
          type="button"
          className="ssc__calendar-event-card__close"
          onClick={onClose}
          aria-label="Close"
        >
          <X size={20} />
        </button>
      )}

      <div className="ssc__calendar-event-card__header">
        <Calendar size={32} color="#3b82f6" />
        <h3>{event.title}</h3>
      </div>

      <div className="ssc__calendar-event-card__body">
        {event.description && (
          <p className="ssc__calendar-event-card__description">
            {event.description}
          </p>
        )}

        <div className="ssc__calendar-event-card__details">
          <div className="ssc__calendar-event-card__detail">
            <Clock size={18} />
            <div>
              <strong>{translate?.('calendar.date', 'Date')}</strong>
              <p>{timeInfo.date}</p>
            </div>
          </div>

          <div className="ssc__calendar-event-card__detail">
            <Clock size={18} />
            <div>
              <strong>{translate?.('calendar.time', 'Time')}</strong>
              <p>{timeInfo.time}</p>
            </div>
          </div>

          {event.location && (
            <div className="ssc__calendar-event-card__detail">
              {event.location.toLowerCase().includes('http') ||
              event.location.toLowerCase().includes('zoom') ||
              event.location.toLowerCase().includes('meet') ? (
                <Video size={18} />
              ) : (
                <MapPin size={18} />
              )}
              <div>
                <strong>{translate?.('calendar.location', 'Location')}</strong>
                <p>{event.location}</p>
              </div>
            </div>
          )}
        </div>
      </div>

      <div className="ssc__calendar-event-card__footer">
        <AddToCalendar
          event={event}
          translate={translate}
          buttonStyle="primary"
        />
      </div>
    </div>
  );
};

/**
 * InterviewScheduler Component
 * Schedule interview with calendar integration
 */
export const InterviewScheduler = ({ interview, translate, onSchedule }) => {
  const [date, setDate] = useState('');
  const [time, setTime] = useState('');
  const [duration, setDuration] = useState(60); // minutes
  const [location, setLocation] = useState('');
  const [notes, setNotes] = useState('');

  const handleSchedule = () => {
    if (!date || !time) {
      alert(translate?.('calendar.error', 'Please select date and time'));
      return;
    }

    const startTime = new Date(`${date}T${time}`);
    const endTime = new Date(startTime.getTime() + duration * 60000);

    const event = {
      title: `Interview: ${interview.jobTitle} at ${interview.companyName}`,
      description: `Interview for ${interview.jobTitle} position\n\n` +
                   `Company: ${interview.companyName}\n` +
                   `Interviewer: ${interview.interviewer || 'TBD'}\n\n` +
                   `Notes: ${notes}`,
      location: location || 'TBD',
      startTime: startTime.toISOString(),
      endTime: endTime.toISOString(),
    };

    onSchedule?.(event);
  };

  return (
    <div className="ssc__interview-scheduler">
      <h3>
        <Calendar size={20} />
        {translate?.('calendar.scheduleInterview', 'Schedule Interview')}
      </h3>

      <div className="ssc__interview-scheduler__form">
        <div className="ssc__interview-scheduler__row">
          <div className="ssc__interview-scheduler__field">
            <label>{translate?.('calendar.date', 'Date')}</label>
            <input
              type="date"
              value={date}
              onChange={(e) => setDate(e.target.value)}
              min={new Date().toISOString().split('T')[0]}
            />
          </div>

          <div className="ssc__interview-scheduler__field">
            <label>{translate?.('calendar.time', 'Time')}</label>
            <input
              type="time"
              value={time}
              onChange={(e) => setTime(e.target.value)}
            />
          </div>
        </div>

        <div className="ssc__interview-scheduler__field">
          <label>{translate?.('calendar.duration', 'Duration')}</label>
          <select value={duration} onChange={(e) => setDuration(Number(e.target.value))}>
            <option value={30}>30 {translate?.('calendar.minutes', 'minutes')}</option>
            <option value={45}>45 {translate?.('calendar.minutes', 'minutes')}</option>
            <option value={60}>1 {translate?.('calendar.hour', 'hour')}</option>
            <option value={90}>1.5 {translate?.('calendar.hours', 'hours')}</option>
            <option value={120}>2 {translate?.('calendar.hours', 'hours')}</option>
          </select>
        </div>

        <div className="ssc__interview-scheduler__field">
          <label>{translate?.('calendar.location', 'Location')}</label>
          <input
            type="text"
            value={location}
            onChange={(e) => setLocation(e.target.value)}
            placeholder={translate?.('calendar.locationPlaceholder', 'Office address or video link')}
          />
        </div>

        <div className="ssc__interview-scheduler__field">
          <label>{translate?.('calendar.notes', 'Notes')}</label>
          <textarea
            value={notes}
            onChange={(e) => setNotes(e.target.value)}
            placeholder={translate?.('calendar.notesPlaceholder', 'Preparation notes, topics to discuss, etc.')}
            rows={3}
          />
        </div>

        <button
          type="button"
          className="ssc__btn ssc__btn--primary"
          onClick={handleSchedule}
        >
          <Calendar size={16} />
          {translate?.('calendar.addToCalendar', 'Add to Calendar')}
        </button>
      </div>
    </div>
  );
};

export default AddToCalendar;
<|MERGE_RESOLUTION|>--- conflicted
+++ resolved
@@ -29,43 +29,9 @@
  * AddToCalendar Component
  * Beautiful dropdown to add events to various calendar apps
  */
-const AddToCalendar = ({ 
-  event, 
-  translate, 
-  buttonText, 
-  buttonStyle = 'primary',
-  user = null,
-  onInternalSave = null,
-}) => {
+const AddToCalendar = ({ event, translate, buttonText, buttonStyle = 'primary' }) => {
   const [isOpen, setIsOpen] = useState(false);
   const [selectedProvider, setSelectedProvider] = useState(null);
-<<<<<<< HEAD
-  const [error, setError] = useState(null);
-  const [saving, setSaving] = useState(false);
-
-  const handleAddToCalendar = async (provider) => {
-    setError(null);
-    setSaving(true);
-    
-    try {
-      await addToCalendar(event, provider, onInternalSave);
-      setSelectedProvider(provider);
-      setTimeout(() => {
-        setIsOpen(false);
-        setSelectedProvider(null);
-        setError(null);
-      }, 1000);
-    } catch (err) {
-      console.error('Failed to add to calendar:', err);
-      setError(err.message || 'We could not save this event. Please try again.');
-      setSelectedProvider(null);
-    } finally {
-      setSaving(false);
-    }
-  };
-
-  const calendarOptions = getCalendarOptions(Boolean(user && onInternalSave));
-=======
   const [dropdownLayout, setDropdownLayout] = useState(null);
   const [dropdownPlacement, setDropdownPlacement] = useState('bottom');
   const containerRef = useRef(null);
@@ -156,7 +122,6 @@
     () => getCalendarOptions(translate, { includeSiteCalendar }),
     [includeSiteCalendar, translate],
   );
->>>>>>> 0d2c8af5
   const timeInfo = formatEventTime(event.startTime, event.endTime);
   const updateDropdownPosition = useCallback(() => {
     if (typeof window === 'undefined') {
@@ -437,84 +402,7 @@
         {buttonText || translate?.('calendar.addToCalendar', 'Add to Calendar')}
         <ChevronDown size={16} className={isOpen ? 'ssc__add-to-calendar__chevron--open' : ''} />
       </button>
-<<<<<<< HEAD
-
-      {isOpen && (
-        <>
-          {/* Backdrop */}
-          <div 
-            className="ssc__add-to-calendar__backdrop"
-            onClick={() => setIsOpen(false)}
-          />
-
-          {/* Dropdown */}
-          <div className="ssc__add-to-calendar__dropdown">
-            {/* Event Preview */}
-            <div className="ssc__add-to-calendar__preview">
-              <h4 className="ssc__add-to-calendar__title">{event.title}</h4>
-              
-              <div className="ssc__add-to-calendar__details">
-                <div className="ssc__add-to-calendar__detail">
-                  <Clock size={14} />
-                  <span>{timeInfo.full}</span>
-                </div>
-                
-                {event.location && (
-                  <div className="ssc__add-to-calendar__detail">
-                    {event.location.toLowerCase().includes('http') ||
-                    event.location.toLowerCase().includes('zoom') ||
-                    event.location.toLowerCase().includes('meet') ? (
-                      <Video size={14} />
-                    ) : (
-                      <MapPin size={14} />
-                    )}
-                    <span>{event.location}</span>
-                  </div>
-                )}
-              </div>
-            </div>
-
-            {/* Divider */}
-            <div className="ssc__add-to-calendar__divider" />
-
-            {/* Calendar Options */}
-            <div className="ssc__add-to-calendar__options">
-              <p className="ssc__add-to-calendar__options-title">
-                {translate?.('calendar.selectCalendar', 'Select your calendar:')}
-              </p>
-              
-              {calendarOptions.map((option) => (
-                <button
-                  key={option.value}
-                  type="button"
-                  className="ssc__add-to-calendar__option"
-                  onClick={() => handleAddToCalendar(option.value)}
-                  disabled={selectedProvider === option.value || saving}
-                >
-                  <span className="ssc__add-to-calendar__option-icon">
-                    {option.icon}
-                  </span>
-                  <span className="ssc__add-to-calendar__option-label">
-                    {option.label}
-                  </span>
-                  {selectedProvider === option.value && (
-                    <Check size={16} className="ssc__add-to-calendar__check" />
-                  )}
-                </button>
-              ))}
-              
-              {error && (
-                <div className="ssc__add-to-calendar__error" role="alert">
-                  {error}
-                </div>
-              )}
-            </div>
-          </div>
-        </>
-      )}
-=======
       {overlay}
->>>>>>> 0d2c8af5
     </div>
   );
 };
